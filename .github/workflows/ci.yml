name: ci

on:
  push:
    branches:
      - main
  pull_request:

env:
  CARGO_TERM_COLOR: always
  RUST_VERSION: 1.74.0

jobs:
  test:
    runs-on: ubuntu-latest-16-cores
    container:
      image: ghcr.io/dojoengine/dojo-dev:136a67a
    steps:
      - uses: actions/checkout@v3
      - uses: Swatinem/rust-cache@v2
      - run: cargo llvm-cov nextest --all-features --lcov --output-path lcov.info
      - uses: codecov/codecov-action@v3
        with:
          token: ${{ secrets.CODECOV_TOKEN }}
          files: lcov.info
          fail_ci_if_error: true

  ensure-wasm:
    runs-on: ubuntu-latest
    container:
      image: ghcr.io/dojoengine/dojo-dev:136a67a
    steps:
      - uses: actions/checkout@v3
      - uses: Swatinem/rust-cache@v2
      - run: cargo build -r --target wasm32-unknown-unknown -p torii-client

  ensure-windows:
    runs-on: windows-latest
    steps:
      - uses: actions/checkout@v3
      - uses: actions-rs/toolchain@v1
        with:
          toolchain: ${{ env.RUST_VERSION }}
          target: x86_64-pc-windows-msvc
      - uses: Swatinem/rust-cache@v2
      - uses: arduino/setup-protoc@v2
      - run: cargo build --target x86_64-pc-windows-msvc --bins

  # cairofmt:
  #   runs-on: ubuntu-latest
  #   steps:
  #     - uses: actions/checkout@v3
  #     - uses: actions-rs/toolchain@v1
  #       with:
  #         profile: minimal
  #         toolchain: nightly-2022-11-03
  #     - uses: Swatinem/rust-cache@v2
  #     - run: cargo install cairo-lang-formatter
  #     - run: scripts/cairo_fmt.sh --check

<<<<<<< HEAD
=======
  dojo-core-test:
    runs-on: ubuntu-latest
    container:
      image: ghcr.io/dojoengine/dojo-dev:136a67a
    steps:
      - uses: actions/checkout@v3
      - uses: Swatinem/rust-cache@v2
      - run: cargo run --bin sozo -- --manifest-path crates/dojo-core/Scarb.toml test

  dojo-spawn-and-move-example-test:
    runs-on: ubuntu-latest
    container:
      image: ghcr.io/dojoengine/dojo-dev:136a67a
    steps:
      - uses: actions/checkout@v3
      - uses: Swatinem/rust-cache@v2
      - run: cargo run --bin sozo -- --manifest-path examples/spawn-and-move/Scarb.toml test

  dojo-world-bindings-check:
    runs-on: ubuntu-latest
    container:
      image: ghcr.io/dojoengine/dojo-dev:136a67a
    steps:
      - uses: actions/checkout@v3
      - uses: Swatinem/rust-cache@v2
      - run: cargo run --bin dojo-world-abigen -- --check

>>>>>>> df684366
  clippy:
    runs-on: ubuntu-latest
    container:
      image: ghcr.io/dojoengine/dojo-dev:136a67a
    steps:
      - uses: actions/checkout@v3
      - uses: Swatinem/rust-cache@v2
      - run: scripts/clippy.sh

  fmt:
    runs-on: ubuntu-latest
    container:
      image: ghcr.io/dojoengine/dojo-dev:136a67a
    steps:
      - uses: actions/checkout@v3
      - uses: Swatinem/rust-cache@v2
      - run: scripts/rust_fmt.sh --check

<<<<<<< HEAD
=======
  docs:
    runs-on: ubuntu-latest
    container:
      image: ghcr.io/dojoengine/dojo-dev:136a67a
    steps:
      - uses: actions/checkout@v3
      - uses: Swatinem/rust-cache@v2
      - run: >
          scripts/docs.sh

>>>>>>> df684366
  test-hurl:
    runs-on: ubuntu-latest
    steps:
      - uses: actions/checkout@v3
      - uses: dtolnay/rust-toolchain@master
        with:
          toolchain: ${{ env.RUST_VERSION }}
      - uses: Swatinem/rust-cache@v2
      - run: |
          curl --location --remote-name https://github.com/Orange-OpenSource/hurl/releases/download/3.0.0/hurl_3.0.0_amd64.deb
          sudo apt update && sudo apt install ./hurl_3.0.0_amd64.deb
      - run: |
          cargo build --bin katana
          nohup target/debug/katana --accounts 2 --disable-fee &
      - run: hurl --test examples/rpc/**/*.hurl<|MERGE_RESOLUTION|>--- conflicted
+++ resolved
@@ -58,36 +58,6 @@
   #     - run: cargo install cairo-lang-formatter
   #     - run: scripts/cairo_fmt.sh --check
 
-<<<<<<< HEAD
-=======
-  dojo-core-test:
-    runs-on: ubuntu-latest
-    container:
-      image: ghcr.io/dojoengine/dojo-dev:136a67a
-    steps:
-      - uses: actions/checkout@v3
-      - uses: Swatinem/rust-cache@v2
-      - run: cargo run --bin sozo -- --manifest-path crates/dojo-core/Scarb.toml test
-
-  dojo-spawn-and-move-example-test:
-    runs-on: ubuntu-latest
-    container:
-      image: ghcr.io/dojoengine/dojo-dev:136a67a
-    steps:
-      - uses: actions/checkout@v3
-      - uses: Swatinem/rust-cache@v2
-      - run: cargo run --bin sozo -- --manifest-path examples/spawn-and-move/Scarb.toml test
-
-  dojo-world-bindings-check:
-    runs-on: ubuntu-latest
-    container:
-      image: ghcr.io/dojoengine/dojo-dev:136a67a
-    steps:
-      - uses: actions/checkout@v3
-      - uses: Swatinem/rust-cache@v2
-      - run: cargo run --bin dojo-world-abigen -- --check
-
->>>>>>> df684366
   clippy:
     runs-on: ubuntu-latest
     container:
@@ -106,19 +76,6 @@
       - uses: Swatinem/rust-cache@v2
       - run: scripts/rust_fmt.sh --check
 
-<<<<<<< HEAD
-=======
-  docs:
-    runs-on: ubuntu-latest
-    container:
-      image: ghcr.io/dojoengine/dojo-dev:136a67a
-    steps:
-      - uses: actions/checkout@v3
-      - uses: Swatinem/rust-cache@v2
-      - run: >
-          scripts/docs.sh
-
->>>>>>> df684366
   test-hurl:
     runs-on: ubuntu-latest
     steps:
