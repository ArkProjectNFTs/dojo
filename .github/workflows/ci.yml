--- conflicted
+++ resolved
@@ -69,31 +69,6 @@
   #     - run: cargo install cairo-lang-formatter
   #     - run: scripts/cairo_fmt.sh --check
 
-<<<<<<< HEAD
-=======
-  dojo-core-test:
-    runs-on: ubuntu-latest
-    steps:
-      - uses: actions/checkout@v3
-      - uses: dtolnay/rust-toolchain@master
-        with:
-          toolchain: ${{ env.RUST_VERSION }}
-      - uses: Swatinem/rust-cache@v2
-      - uses: arduino/setup-protoc@v2
-      - run: cargo run --bin sozo -- --manifest-path crates/dojo-core/Scarb.toml test
-
-  dojo-spawn-and-move-example-test:
-    runs-on: ubuntu-latest
-    steps:
-      - uses: actions/checkout@v3
-      - uses: dtolnay/rust-toolchain@master
-        with:
-          toolchain: ${{ env.RUST_VERSION }}
-      - uses: Swatinem/rust-cache@v2
-      - uses: arduino/setup-protoc@v2
-      - run: cargo run --bin sozo -- --manifest-path examples/spawn-and-move/Scarb.toml test
-
->>>>>>> 8c2f0d94
   clippy:
     runs-on: ubuntu-latest
     steps:
@@ -125,25 +100,6 @@
           repo-token: ${{ secrets.GITHUB_TOKEN }}
       - run: scripts/rust_fmt.sh --check
 
-<<<<<<< HEAD
-=======
-  docs:
-    runs-on: ubuntu-latest
-    steps:
-      - uses: actions/checkout@v3
-        with:
-          fetch-depth: 0
-      - uses: dtolnay/rust-toolchain@master
-        with:
-          toolchain: ${{ env.RUST_VERSION }}
-      - uses: Swatinem/rust-cache@v2
-      - uses: arduino/setup-protoc@v1
-        with:
-          repo-token: ${{ secrets.GITHUB_TOKEN }}
-      - run: >
-          scripts/docs.sh
-
->>>>>>> 8c2f0d94
   test-hurl:
     runs-on: ubuntu-latest
     permissions:
