use std::cmp::Ordering;
use std::iter::Skip;
use std::slice::Iter;
use std::sync::Arc;

use anyhow::Result;
use blockifier::execution::contract_class::ContractClass;
use blockifier::state::state_api::{State, StateReader};
use starknet::core::types::{
    BlockId, BlockTag, EmittedEvent, Event, EventsPage, FeeEstimate, FieldElement,
    MaybePendingTransactionReceipt, StateUpdate,
};
use starknet_api::core::{ChainId, ClassHash, ContractAddress, Nonce};
use starknet_api::hash::StarkFelt;
use starknet_api::state::StorageKey;
use tokio::sync::RwLock as AsyncRwLock;

use crate::backend::config::StarknetConfig;
use crate::backend::contract::StarknetContract;
use crate::backend::storage::block::{ExecutedBlock, PartialBlock, PartialHeader};
use crate::backend::storage::transaction::{
    DeclareTransaction, DeployAccountTransaction, InvokeTransaction, KnownTransaction,
    L1HandlerTransaction, PendingTransaction, Transaction,
};
use crate::backend::{Backend, ExternalFunctionCall};
use crate::db::{AsStateRefDb, StateExtRef, StateRefDb};
use crate::execution::{MaybeInvalidExecutedTransaction, PendingState};
use crate::hooker::KatanaHooker;
use crate::pool::TransactionPool;
use crate::sequencer_error::SequencerError;
use crate::service::block_producer::{BlockProducer, BlockProducerMode};
#[cfg(feature = "messaging")]
use crate::service::messaging::MessagingConfig;
#[cfg(feature = "messaging")]
use crate::service::messaging::MessagingService;
use crate::service::{NodeService, TransactionMiner};
use crate::utils::event::{ContinuationToken, ContinuationTokenError};
<<<<<<< HEAD
use crate::hooker::KatanaHooker;
=======
>>>>>>> 8528c76a
type SequencerResult<T> = Result<T, SequencerError>;

#[derive(Debug, Default)]
pub struct SequencerConfig {
    pub block_time: Option<u64>,
    pub no_mining: bool,
    #[cfg(feature = "messaging")]
    pub messaging: Option<MessagingConfig>,
}

pub struct KatanaSequencer {
    pub config: SequencerConfig,
    pub pool: Arc<TransactionPool>,
    pub backend: Arc<Backend>,
    pub block_producer: BlockProducer,
<<<<<<< HEAD
    pub hooker: Arc<dyn KatanaHooker + Send + Sync>,
}

impl KatanaSequencer {
    pub async fn new(config: SequencerConfig, starknet_config: StarknetConfig, hooker: Arc<dyn KatanaHooker + Send + Sync>) -> Self {
=======
    pub hooker: Arc<AsyncRwLock<dyn KatanaHooker + Send + Sync>>,
}

impl KatanaSequencer {
    pub async fn new(
        config: SequencerConfig,
        starknet_config: StarknetConfig,
        hooker: Arc<AsyncRwLock<dyn KatanaHooker + Send + Sync>>,
    ) -> Self {
>>>>>>> 8528c76a
        let backend = Arc::new(Backend::new(starknet_config).await);

        let pool = Arc::new(TransactionPool::new());
        let miner = TransactionMiner::new(pool.add_listener());

        let block_producer = if let Some(block_time) = config.block_time {
            BlockProducer::interval(
                Arc::clone(&backend),
                backend.state.read().await.as_ref_db(),
                block_time,
            )
        } else if config.no_mining {
            BlockProducer::on_demand(Arc::clone(&backend), backend.state.read().await.as_ref_db())
        } else {
            BlockProducer::instant(Arc::clone(&backend))
        };

        #[cfg(feature = "messaging")]
        let messaging = if let Some(config) = config.messaging.clone() {
<<<<<<< HEAD
            MessagingService::new(config, Arc::clone(&pool), Arc::clone(&backend), Arc::clone(&hooker)).await.ok()
=======
            MessagingService::new(config, Arc::clone(&pool), Arc::clone(&backend), hooker.clone())
                .await
                .ok()
>>>>>>> 8528c76a
        } else {
            None
        };

        tokio::spawn(NodeService {
            miner,
            pool: Arc::clone(&pool),
            block_producer: block_producer.clone(),
            #[cfg(feature = "messaging")]
            messaging,
        });

        Self { pool, config, backend, block_producer, hooker }
    }

    /// Returns the pending state if the sequencer is running in _interval_ mode. Otherwise `None`.
    pub fn pending_state(&self) -> Option<Arc<PendingState>> {
        match &*self.block_producer.inner.read() {
            BlockProducerMode::Instant(_) => None,
            BlockProducerMode::Interval(producer) => Some(producer.state()),
        }
    }

    async fn verify_contract_exists(
        &self,
        block_id: &BlockId,
        contract_address: &ContractAddress,
    ) -> bool {
        self.state(block_id)
            .await
            .unwrap()
            .get_class_hash_at(*contract_address)
            .is_ok_and(|c| c != ClassHash::default())
    }

    pub fn block_producer(&self) -> &BlockProducer {
        &self.block_producer
    }

    pub fn backend(&self) -> &Backend {
        &self.backend
    }

    pub async fn state(&self, block_id: &BlockId) -> SequencerResult<StateRefDb> {
        match block_id {
            BlockId::Tag(BlockTag::Latest) => Ok(self.backend.state.read().await.as_ref_db()),

            BlockId::Tag(BlockTag::Pending) => {
                if let Some(state) = self.pending_state() {
                    Ok(state.state.read().as_ref_db())
                } else {
                    Ok(self.backend.state.read().await.as_ref_db())
                }
            }

            _ => {
                if let Some(hash) = self.backend.blockchain.block_hash(*block_id) {
                    self.backend
                        .states
                        .read()
                        .await
                        .get(&hash)
                        .cloned()
                        .ok_or(SequencerError::StateNotFound(*block_id))
                } else {
                    Err(SequencerError::BlockNotFound(*block_id))
                }
            }
        }
    }

    pub async fn add_deploy_account_transaction(
        &self,
        transaction: DeployAccountTransaction,
    ) -> (FieldElement, FieldElement) {
        let transaction_hash = transaction.inner.transaction_hash.0.into();
        let contract_address = transaction.contract_address;

        self.pool.add_transaction(Transaction::DeployAccount(transaction));

        (transaction_hash, contract_address)
    }

    pub fn add_declare_transaction(&self, transaction: DeclareTransaction) {
        self.pool.add_transaction(Transaction::Declare(transaction))
    }

    pub fn add_invoke_transaction(&self, transaction: InvokeTransaction) {
        self.pool.add_transaction(Transaction::Invoke(transaction))
    }

    pub fn add_l1_handler_transaction(&self, transaction: L1HandlerTransaction) {
        self.pool.add_transaction(Transaction::L1Handler(transaction))
    }

    pub async fn estimate_fee(
        &self,
        transactions: Vec<Transaction>,
        block_id: BlockId,
    ) -> SequencerResult<Vec<FeeEstimate>> {
        let state = self.state(&block_id).await?;
        self.backend.estimate_fee(transactions, state).map_err(SequencerError::TransactionExecution)
    }

    pub async fn block_hash_and_number(&self) -> (FieldElement, u64) {
        let hash = self.backend.blockchain.storage.read().latest_hash;
        let number = self.backend.blockchain.storage.read().latest_number;
        (hash, number)
    }

    pub async fn class_hash_at(
        &self,
        block_id: BlockId,
        contract_address: ContractAddress,
    ) -> SequencerResult<ClassHash> {
        if !self.verify_contract_exists(&block_id, &contract_address).await {
            return Err(SequencerError::ContractNotFound(contract_address));
        }

        let mut state = self.state(&block_id).await?;
        state.get_class_hash_at(contract_address).map_err(SequencerError::State)
    }

    pub async fn class(
        &self,
        block_id: BlockId,
        class_hash: ClassHash,
    ) -> SequencerResult<StarknetContract> {
        let mut state = self.state(&block_id).await?;

        if let ContractClass::V0(c) =
            state.get_compiled_contract_class(&class_hash).map_err(SequencerError::State)?
        {
            Ok(StarknetContract::Legacy(c))
        } else {
            state
                .get_sierra_class(&class_hash)
                .map(StarknetContract::Sierra)
                .map_err(SequencerError::State)
        }
    }

    pub async fn storage_at(
        &self,
        contract_address: ContractAddress,
        storage_key: StorageKey,
        block_id: BlockId,
    ) -> SequencerResult<StarkFelt> {
        if !self.verify_contract_exists(&block_id, &contract_address).await {
            return Err(SequencerError::ContractNotFound(contract_address));
        }

        let mut state = self.state(&block_id).await?;
        state.get_storage_at(contract_address, storage_key).map_err(SequencerError::State)
    }

    pub async fn chain_id(&self) -> ChainId {
        self.backend.env.read().block.chain_id.clone()
    }

    pub async fn block_number(&self) -> u64 {
        self.backend.blockchain.storage.read().latest_number
    }

    pub async fn block(&self, block_id: BlockId) -> Option<ExecutedBlock> {
        let block_id = match block_id {
            BlockId::Tag(BlockTag::Pending) if self.block_producer.is_instant_mining() => {
                BlockId::Tag(BlockTag::Latest)
            }
            _ => block_id,
        };

        match block_id {
            BlockId::Tag(BlockTag::Pending) => {
                let state = self.pending_state().expect("pending state should exist");

                let block_context = self.backend.env.read().block.clone();
                let latest_hash = self.backend.blockchain.storage.read().latest_hash;

                let header = PartialHeader {
                    parent_hash: latest_hash,
                    gas_price: block_context.gas_price,
                    number: block_context.block_number.0,
                    timestamp: block_context.block_timestamp.0,
                    sequencer_address: (*block_context.sequencer_address.0.key()).into(),
                };

                let (transactions, outputs) = {
                    state
                        .executed_transactions
                        .read()
                        .iter()
                        .filter_map(|tx| match tx {
                            MaybeInvalidExecutedTransaction::Valid(tx) => {
                                Some((tx.clone(), tx.output.clone()))
                            }
                            _ => None,
                        })
                        .unzip()
                };

                Some(ExecutedBlock::Pending(PartialBlock { header, transactions, outputs }))
            }

            _ => {
                let hash = self.backend.blockchain.block_hash(block_id)?;
                self.backend.blockchain.storage.read().blocks.get(&hash).map(|b| b.clone().into())
            }
        }
    }

    pub async fn nonce_at(
        &self,
        block_id: BlockId,
        contract_address: ContractAddress,
    ) -> SequencerResult<Nonce> {
        if !self.verify_contract_exists(&block_id, &contract_address).await {
            return Err(SequencerError::ContractNotFound(contract_address));
        }

        let mut state = self.state(&block_id).await?;
        state.get_nonce_at(contract_address).map_err(SequencerError::State)
    }

    pub async fn call(
        &self,
        block_id: BlockId,
        function_call: ExternalFunctionCall,
    ) -> SequencerResult<Vec<StarkFelt>> {
        if !self.verify_contract_exists(&block_id, &function_call.contract_address).await {
            return Err(SequencerError::ContractNotFound(function_call.contract_address));
        }

        let state = self.state(&block_id).await?;

        self.backend
            .call(function_call, state)
            .map_err(SequencerError::EntryPointExecution)
            .map(|execution_info| execution_info.execution.retdata.0)
    }

    pub async fn transaction_receipt(
        &self,
        hash: &FieldElement,
    ) -> Option<MaybePendingTransactionReceipt> {
        let transaction = self.transaction(hash).await?;

        match transaction {
            KnownTransaction::Rejected(_) => None,
            KnownTransaction::Pending(tx) => {
                Some(MaybePendingTransactionReceipt::PendingReceipt(tx.receipt()))
            }
            KnownTransaction::Included(tx) => {
                Some(MaybePendingTransactionReceipt::Receipt(tx.receipt()))
            }
        }
    }

    pub async fn transaction(&self, hash: &FieldElement) -> Option<KnownTransaction> {
        let tx = self.backend.blockchain.storage.read().transactions.get(hash).cloned();
        match tx {
            Some(tx) => Some(tx),
            // If the requested transaction is not available in the storage then
            // check if it is available in the pending block.
            None => self.pending_state().as_ref().and_then(|state| {
                state.executed_transactions.read().iter().find_map(|tx| match tx {
                    MaybeInvalidExecutedTransaction::Valid(tx) if tx.inner.hash() == *hash => {
                        Some(PendingTransaction(tx.clone()).into())
                    }
                    MaybeInvalidExecutedTransaction::Invalid(tx) if tx.inner.hash() == *hash => {
                        Some(tx.as_ref().clone().into())
                    }
                    _ => None,
                })
            }),
        }
    }

    pub async fn events(
        &self,
        from_block: BlockId,
        to_block: BlockId,
        address: Option<FieldElement>,
        keys: Option<Vec<Vec<FieldElement>>>,
        continuation_token: Option<String>,
        chunk_size: u64,
    ) -> SequencerResult<EventsPage> {
        let mut current_block = 0;

        let (mut from_block, to_block) = {
            let storage = &self.backend.blockchain;

            let from = storage
                .block_hash(from_block)
                .and_then(|hash| storage.storage.read().blocks.get(&hash).map(|b| b.header.number))
                .ok_or(SequencerError::BlockNotFound(from_block))?;

            let to = storage
                .block_hash(to_block)
                .and_then(|hash| storage.storage.read().blocks.get(&hash).map(|b| b.header.number))
                .ok_or(SequencerError::BlockNotFound(to_block))?;

            (from, to)
        };

        let mut continuation_token = match continuation_token {
            Some(token) => ContinuationToken::parse(token)?,
            None => ContinuationToken::default(),
        };

        // skip blocks that have been already read
        from_block += continuation_token.block_n;

        let mut filtered_events = Vec::with_capacity(chunk_size as usize);

        for i in from_block..=to_block {
            let block = self
                .backend
                .blockchain
                .storage
                .read()
                .block_by_number(i)
                .cloned()
                .ok_or(SequencerError::BlockNotFound(BlockId::Number(i)))?;

            // to get the current block hash we need to get the parent hash of the next block
            // if the current block is the latest block then we use the latest hash
            let block_hash = self
                .backend
                .blockchain
                .storage
                .read()
                .block_by_number(i + 1)
                .map(|b| b.header.parent_hash)
                .unwrap_or(self.backend.blockchain.storage.read().latest_hash);

            let block_number = i;

            let txn_n = block.transactions.len();
            if (txn_n as u64) < continuation_token.txn_n {
                return Err(SequencerError::ContinuationToken(
                    ContinuationTokenError::InvalidToken,
                ));
            }

            for (txn_output, txn) in
                block.outputs.iter().zip(block.transactions).skip(continuation_token.txn_n as usize)
            {
                let txn_events_len: usize = txn_output.events.len();

                // check if continuation_token.event_n is correct
                match (txn_events_len as u64).cmp(&continuation_token.event_n) {
                    Ordering::Greater => (),
                    Ordering::Less => {
                        return Err(SequencerError::ContinuationToken(
                            ContinuationTokenError::InvalidToken,
                        ));
                    }
                    Ordering::Equal => {
                        continuation_token.txn_n += 1;
                        continuation_token.event_n = 0;
                        continue;
                    }
                }

                // skip events
                let txn_events = txn_output.events.iter().skip(continuation_token.event_n as usize);

                let (new_filtered_events, continuation_index) = filter_events_by_params(
                    txn_events,
                    address,
                    keys.clone(),
                    Some((chunk_size as usize) - filtered_events.len()),
                );

                filtered_events.extend(new_filtered_events.iter().map(|e| EmittedEvent {
                    from_address: e.from_address,
                    keys: e.keys.clone(),
                    data: e.data.clone(),
                    block_hash,
                    block_number,
                    transaction_hash: txn.inner.hash(),
                }));

                if filtered_events.len() >= chunk_size as usize {
                    let token = if current_block < to_block
                        || continuation_token.txn_n < txn_n as u64 - 1
                        || continuation_index < txn_events_len
                    {
                        continuation_token.event_n = continuation_index as u64;
                        Some(continuation_token.to_string())
                    } else {
                        None
                    };
                    return Ok(EventsPage { events: filtered_events, continuation_token: token });
                }

                continuation_token.txn_n += 1;
                continuation_token.event_n = 0;
            }

            current_block += 1;
            continuation_token.block_n += 1;
            continuation_token.txn_n = 0;
        }

        Ok(EventsPage { events: filtered_events, continuation_token: None })
    }

    pub async fn state_update(&self, block_id: BlockId) -> SequencerResult<StateUpdate> {
        let block_number = self
            .backend
            .blockchain
            .block_hash(block_id)
            .ok_or(SequencerError::BlockNotFound(block_id))?;

        self.backend
            .blockchain
            .storage
            .read()
            .state_update
            .get(&block_number)
            .cloned()
            .ok_or(SequencerError::StateUpdateNotFound(block_id))
    }

    pub async fn set_next_block_timestamp(&self, timestamp: u64) -> Result<(), SequencerError> {
        if self.has_pending_transactions().await {
            return Err(SequencerError::PendingTransactions);
        }
        self.backend().block_context_generator.write().next_block_start_time = timestamp;
        Ok(())
    }

    pub async fn increase_next_block_timestamp(
        &self,
        timestamp: u64,
    ) -> Result<(), SequencerError> {
        if self.has_pending_transactions().await {
            return Err(SequencerError::PendingTransactions);
        }
        self.backend().block_context_generator.write().block_timestamp_offset += timestamp as i64;
        Ok(())
    }

    pub async fn has_pending_transactions(&self) -> bool {
        if let Some(ref pending) = self.pending_state() {
            !pending.executed_transactions.read().is_empty()
        } else {
            false
        }
    }

    pub async fn set_storage_at(
        &self,
        contract_address: ContractAddress,
        storage_key: StorageKey,
        value: StarkFelt,
    ) -> Result<(), SequencerError> {
        if let Some(ref pending) = self.pending_state() {
            pending.state.write().set_storage_at(contract_address, storage_key, value);
        } else {
            self.backend().state.write().await.set_storage_at(contract_address, storage_key, value);
        }
        Ok(())
    }
}

fn filter_events_by_params(
    events: Skip<Iter<'_, Event>>,
    address: Option<FieldElement>,
    filter_keys: Option<Vec<Vec<FieldElement>>>,
    max_results: Option<usize>,
) -> (Vec<Event>, usize) {
    let mut filtered_events = vec![];
    let mut index = 0;

    // Iterate on block events.
    for event in events {
        index += 1;
        if !address.map_or(true, |addr| addr == event.from_address) {
            continue;
        }

        let match_keys = match filter_keys {
            // From starknet-api spec:
            // Per key (by position), designate the possible values to be matched for events to be
            // returned. Empty array designates 'any' value"
            Some(ref filter_keys) => filter_keys.iter().enumerate().all(|(i, keys)| {
                // Lets say we want to filter events which are either named `Event1` or `Event2` and
                // custom key `0x1` or `0x2` Filter: [[sn_keccack("Event1"),
                // sn_keccack("Event2")], ["0x1", "0x2"]]

                // This checks: number of keys in event >= number of keys in filter (we check > i
                // and not >= i because i is zero indexed) because otherwise this
                // event doesn't contain all the keys we requested
                event.keys.len() > i &&
                    // This checks: Empty array desginates 'any' value
                    (keys.is_empty()
                    ||
                    // This checks: If this events i'th value is one of the requested value in filter_keys[i]
                    keys.contains(&event.keys[i]))
            }),
            None => true,
        };

        if match_keys {
            filtered_events.push(event.clone());
            if let Some(max_results) = max_results {
                if filtered_events.len() >= max_results {
                    break;
                }
            }
        }
    }
    (filtered_events, index)
}<|MERGE_RESOLUTION|>--- conflicted
+++ resolved
@@ -35,10 +35,6 @@
 use crate::service::messaging::MessagingService;
 use crate::service::{NodeService, TransactionMiner};
 use crate::utils::event::{ContinuationToken, ContinuationTokenError};
-<<<<<<< HEAD
-use crate::hooker::KatanaHooker;
-=======
->>>>>>> 8528c76a
 type SequencerResult<T> = Result<T, SequencerError>;
 
 #[derive(Debug, Default)]
@@ -54,13 +50,6 @@
     pub pool: Arc<TransactionPool>,
     pub backend: Arc<Backend>,
     pub block_producer: BlockProducer,
-<<<<<<< HEAD
-    pub hooker: Arc<dyn KatanaHooker + Send + Sync>,
-}
-
-impl KatanaSequencer {
-    pub async fn new(config: SequencerConfig, starknet_config: StarknetConfig, hooker: Arc<dyn KatanaHooker + Send + Sync>) -> Self {
-=======
     pub hooker: Arc<AsyncRwLock<dyn KatanaHooker + Send + Sync>>,
 }
 
@@ -70,7 +59,6 @@
         starknet_config: StarknetConfig,
         hooker: Arc<AsyncRwLock<dyn KatanaHooker + Send + Sync>>,
     ) -> Self {
->>>>>>> 8528c76a
         let backend = Arc::new(Backend::new(starknet_config).await);
 
         let pool = Arc::new(TransactionPool::new());
@@ -90,13 +78,9 @@
 
         #[cfg(feature = "messaging")]
         let messaging = if let Some(config) = config.messaging.clone() {
-<<<<<<< HEAD
-            MessagingService::new(config, Arc::clone(&pool), Arc::clone(&backend), Arc::clone(&hooker)).await.ok()
-=======
             MessagingService::new(config, Arc::clone(&pool), Arc::clone(&backend), hooker.clone())
                 .await
                 .ok()
->>>>>>> 8528c76a
         } else {
             None
         };
