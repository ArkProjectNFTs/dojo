use std::collections::HashMap;
use std::sync::Arc;

use anyhow::Result;
use async_trait::async_trait;
use starknet::accounts::{Account, Call, ExecutionEncoding, SingleOwnerAccount};
use starknet::core::types::{BlockId, BlockTag, EmittedEvent, EventFilter, FieldElement, MsgToL1};
use starknet::core::utils::starknet_keccak;
use starknet::macros::{felt, selector};
use starknet::providers::jsonrpc::HttpTransport;
use starknet::providers::{AnyProvider, JsonRpcClient, Provider};
use starknet::signers::{LocalWallet, SigningKey};
use starknet_api::core::{ContractAddress, EntryPointSelector, Nonce};
use starknet_api::hash::StarkFelt;
use starknet_api::stark_felt;
use starknet_api::transaction::{
    Calldata, L1HandlerTransaction as ApiL1HandlerTransaction, TransactionHash, TransactionVersion,
};
use tokio::sync::RwLock as AsyncRwLock;
use tracing::{debug, error, trace, warn};
use url::Url;

use super::{Error, MessagingConfig, Messenger, MessengerResult, LOG_TARGET};
use crate::backend::storage::transaction::L1HandlerTransaction;
use crate::hooker::KatanaHooker;
use crate::utils::transaction::compute_l1_handler_transaction_hash_felts;
use crate::hooker::KatanaHooker;

/// As messaging in starknet is only possible with EthAddress in the `to_address`
/// field, we have to set magic value to understand what the user want to do.
/// In the case of execution -> the felt 'EXE' will be passed.
/// And for normal messages, the felt 'MSG' is used.
/// Those values are very not likely a valid account address on starknet.
const MSG_MAGIC: FieldElement = felt!("0x4d5347");
const EXE_MAGIC: FieldElement = felt!("0x455845");

pub const HASH_EXEC: FieldElement = felt!("0xee");

pub struct StarknetMessaging {
    chain_id: FieldElement,
    provider: AnyProvider,
    wallet: LocalWallet,
    sender_account_address: FieldElement,
    messaging_contract_address: FieldElement,
<<<<<<< HEAD
    hooker: Arc<dyn KatanaHooker + Send + Sync>,
}

impl StarknetMessaging {
    pub async fn new(config: MessagingConfig, hooker: Arc<dyn KatanaHooker + Send + Sync>) -> Result<StarknetMessaging> {
=======
    hooker: Arc<AsyncRwLock<dyn KatanaHooker + Send + Sync>>,
}

impl StarknetMessaging {
    pub async fn new(
        config: MessagingConfig,
        hooker: Arc<AsyncRwLock<dyn KatanaHooker + Send + Sync>>,
    ) -> Result<StarknetMessaging> {
>>>>>>> 8528c76a
        let provider = AnyProvider::JsonRpcHttp(JsonRpcClient::new(HttpTransport::new(
            Url::parse(&config.rpc_url)?,
        )));

        let private_key = FieldElement::from_hex_be(&config.private_key)?;
        let key = SigningKey::from_secret_scalar(private_key);
        let wallet = LocalWallet::from_signing_key(key);

        let chain_id = provider.chain_id().await?;
        let sender_account_address = FieldElement::from_hex_be(&config.sender_address)?;
        let messaging_contract_address = FieldElement::from_hex_be(&config.contract_address)?;

        Ok(StarknetMessaging {
            wallet,
            provider,
            chain_id,
            sender_account_address,
            messaging_contract_address,
            hooker,
        })
    }

    /// Fetches events for the given blocks range.
    pub async fn fetch_events(
        &self,
        from_block: BlockId,
        to_block: BlockId,
    ) -> Result<HashMap<u64, Vec<EmittedEvent>>> {
        trace!(target: LOG_TARGET, "Fetching blocks {:?} - {:?}.", from_block, to_block);

        let mut block_to_events: HashMap<u64, Vec<EmittedEvent>> = HashMap::new();

        let filter = EventFilter {
            from_block: Some(from_block),
            to_block: Some(to_block),
            address: Some(self.messaging_contract_address),
            // TODO: this might come from the configuration actually.
            keys: None,
        };

        // TODO: this chunk_size may also come from configuration?
        let chunk_size = 200;
        let mut continuation_token: Option<String> = None;

        loop {
            let event_page =
                self.provider.get_events(filter.clone(), continuation_token, chunk_size).await?;

            event_page.events.into_iter().for_each(|event| {
                block_to_events
                    .entry(event.block_number)
                    .and_modify(|v| v.push(event.clone()))
                    .or_insert(vec![event]);
            });

            continuation_token = event_page.continuation_token;

            if continuation_token.is_none() {
                break;
            }
        }

        Ok(block_to_events)
    }

    /// Sends an invoke TX on starknet.
    async fn send_invoke_tx(&self, calls: Vec<Call>) -> Result<FieldElement> {
        let signer = Arc::new(&self.wallet);

        let mut account = SingleOwnerAccount::new(
            &self.provider,
            signer,
            self.sender_account_address,
            self.chain_id,
            ExecutionEncoding::Legacy,
        );

        account.set_block_id(BlockId::Tag(BlockTag::Latest));

        // TODO: we need to have maximum fee configurable.
        let execution = account.execute(calls).fee_estimate_multiplier(10f64);
        let estimated_fee = (execution.estimate_fee().await?.overall_fee) * 10;
        let tx = execution.max_fee(estimated_fee.into()).send().await?;

        Ok(tx.transaction_hash)
    }

    /// Sends messages hashes to settlement layer by sending a transaction.
    async fn send_hashes(&self, mut hashes: Vec<FieldElement>) -> MessengerResult<FieldElement> {
        hashes.retain(|&x| x != HASH_EXEC);

        if hashes.is_empty() {
            return Ok(FieldElement::ZERO);
        }

        let mut calldata = hashes;
        calldata.insert(0, calldata.len().into());

        let call = Call {
            selector: selector!("add_messages_hashes_from_appchain"),
            to: self.messaging_contract_address,
            calldata,
        };

        match self.send_invoke_tx(vec![call]).await {
            Ok(tx_hash) => {
                trace!(target: LOG_TARGET, "Hashes sending transaction {:#064x}", tx_hash);
                Ok(tx_hash)
            }
            Err(e) => {
                error!("Error settling hashes on Starknet: {:?}", e);
                Err(Error::SendError)
            }
        }
    }
}

#[async_trait]
impl Messenger for StarknetMessaging {
    type MessageHash = FieldElement;
    type MessageTransaction = L1HandlerTransaction;

    async fn gather_messages(
        &self,
        from_block: u64,
        max_blocks: u64,
        chain_id: FieldElement,
    ) -> MessengerResult<(u64, Vec<Self::MessageTransaction>)> {
        let chain_latest_block: u64 = match self.provider.block_number().await {
            Ok(n) => n,
            Err(_) => {
                warn!(
                    "Couldn't fetch settlement chain last block number. \nSkipped, retry at the \
                     next tick."
                );
                return Err(Error::SendError);
            }
        };

        if from_block > chain_latest_block {
            // Nothing to fetch, we can skip waiting the next tick.
            return Ok((chain_latest_block, vec![]));
        }

        // +1 as the from_block counts as 1 block fetched.
        let to_block = if from_block + max_blocks + 1 < chain_latest_block {
            from_block + max_blocks
        } else {
            chain_latest_block
        };

        let mut l1_handler_txs: Vec<L1HandlerTransaction> = vec![];

        for (block_number, block_events) in self
            .fetch_events(BlockId::Number(from_block), BlockId::Number(to_block))
            .await
            .map_err(|_| Error::SendError)
            .unwrap()
            .iter()
        {
            debug!(
                target: LOG_TARGET,
                "Converting events of block {} into L1HandlerTx ({} events)",
                block_number,
                block_events.len(),
            );

            for e in block_events.iter() {
                if let Ok((tx, info)) = l1_handler_tx_from_event(e, chain_id) {
                    let is_message_accepted = self
                        .hooker
                        .read()
                        .await
                        .verify_message_to_appchain(
                            info.from_address,
                            info.to_address,
                            info.selector,
                        )
                        .await;

                    if is_message_accepted {
                        l1_handler_txs.push(tx)
                    } else {
                        warn!(target: LOG_TARGET, "Message to appchain rejected by hooker: from:{:?} to:{:?} selector:{:?}",
                                  info.from_address,
                                  info.to_address,
                                  info.selector);
                    }
                }
            }
        }

        Ok((to_block, l1_handler_txs))
    }

    async fn send_messages(&self, messages: &[MsgToL1]) -> MessengerResult<Vec<Self::MessageHash>> {
        if messages.is_empty() {
            return Ok(vec![]);
        }

        let (hashes, calls) = parse_messages(messages)?;

        for call in &calls {
            // 1. Verify before TX.
<<<<<<< HEAD
            if !self.hooker.verify_message_to_starknet_before_tx(call.clone()).await {
=======
            if !self.hooker.read().await.verify_tx_for_starknet(call.clone()).await {
>>>>>>> 8528c76a
                continue;
            }

            match self.send_invoke_tx(vec![call.clone()]).await {
                Ok(tx_hash) => {
                    trace!(target: LOG_TARGET, "Invoke transaction hash {:#064x}", tx_hash);
                }
                Err(e) => {
                    // 2. React on TX error.
<<<<<<< HEAD
                    self.hooker.react_on_starknet_tx_failed(call.clone()).await;
=======
                    self.hooker.read().await.on_starknet_tx_failed(call.clone()).await;
>>>>>>> 8528c76a
                    error!("Error sending invoke tx on Starknet: {:?}", e);
                }
            };
        }

        // We don't want to use the multicall in order to not
        // have all the transaction to fail because of 1.

        self.send_hashes(hashes.clone()).await?;

        Ok(hashes)
    }
}

/// Parses messages sent by cairo contracts to compute their hashes.
///
/// Messages can also be labelled as EXE, which in this case generate a `Call`
/// additionally to the hash.
fn parse_messages(messages: &[MsgToL1]) -> MessengerResult<(Vec<FieldElement>, Vec<Call>)> {
    let mut hashes: Vec<FieldElement> = vec![];
    let mut calls: Vec<Call> = vec![];

    for m in messages {
        // Field `to_address` is restricted to eth addresses space. So the
        // `to_address` is set to 'EXE'/'MSG' to indicate that the message
        // has to be executed or sent normally.
        let magic = m.to_address;

        // TODO: Whitelist the orderbook contract.

        if magic == EXE_MAGIC {
            if m.payload.len() < 2 {
                error!(
                    target: LOG_TARGET,
                    "Message execution is expecting a payload of at least length \
                     2. With [0] being the contract address, and [1] the selector.",
                );
            }

            let to = m.payload[0];
            let selector = m.payload[1];

            let mut calldata = vec![];
            // We must exclude the `to_address` and `selector` from the actual payload.
            if m.payload.len() >= 3 {
                calldata.extend(m.payload[2..].to_vec());
            }

            calls.push(Call { to, selector, calldata });
            hashes.push(HASH_EXEC);
        } else if magic == MSG_MAGIC {
            // In the case or regular message, we compute the message's hash
            // which will then be sent in a transaction to be registered.

            // As to_address is used by the magic, the `to_address` we want
            // is the first element of the payload.
            let to_address = m.payload[0];

            // Then, the payload must be changed to only keep the rest of the
            // data, without the first element that was the `to_address`.
            let payload = &m.payload[1..];

            let mut buf: Vec<u8> = vec![];
            buf.extend(m.from_address.to_bytes_be());
            buf.extend(to_address.to_bytes_be());
            buf.extend(FieldElement::from(payload.len()).to_bytes_be());
            for p in payload {
                buf.extend(p.to_bytes_be());
            }

            hashes.push(starknet_keccak(&buf));
        } else {
            // Skip the message if no valid magic number found.
            warn!("Invalid message to_address magic value: {:?}", magic);
            continue;
        }
    }

    Ok((hashes, calls))
}

// TODO: this will be reworked in Katana main to use `MsgToL2` from starknet-rs.
struct MessageToL2Info {
    pub from_address: FieldElement,
    pub to_address: FieldElement,
    pub selector: FieldElement,
}

fn l1_handler_tx_from_event(
    event: &EmittedEvent,
    chain_id: FieldElement,
) -> Result<(L1HandlerTransaction, MessageToL2Info)> {
    if event.keys[0] != selector!("MessageSentToAppchain") {
        debug!(
            target: LOG_TARGET,
            "Event with key {:?} can't be converted into L1HandlerTransaction", event.keys[0],
        );
        return Err(Error::GatherError.into());
    }

    if event.keys.len() != 4 || event.data.len() < 2 {
        error!(target: LOG_TARGET, "Event MessageSentToAppchain is not well formatted");
    }

    // See contrat appchain_messaging.cairo for MessageSentToAppchain event.
    let from_address = event.keys[2];
    let to_address = event.keys[3];
    let selector = event.data[0];
    let nonce = event.data[1];
    let version = 0_u32;

    let info = MessageToL2Info { from_address, to_address, selector };

    // Skip the length of the serialized array for the payload which is data[2].
    // Payload starts at data[3].
    let mut calldata = vec![from_address];
    calldata.extend(&event.data[3..]);

    let tx_hash = compute_l1_handler_transaction_hash_felts(
        version.into(),
        to_address,
        selector,
        &calldata,
        chain_id,
        nonce,
    );

    let calldata: Vec<StarkFelt> = calldata.iter().map(|f| StarkFelt::from(*f)).collect();
    let calldata = Calldata(calldata.into());

    let tx = L1HandlerTransaction {
        inner: ApiL1HandlerTransaction {
            transaction_hash: TransactionHash(tx_hash.into()),
            version: TransactionVersion(stark_felt!(version)),
            nonce: Nonce(nonce.into()),
            contract_address: ContractAddress::try_from(<FieldElement as Into<StarkFelt>>::into(
                to_address,
            ))
            .unwrap(),
            entry_point_selector: EntryPointSelector(selector.into()),
            calldata,
        },
        // This is the min value paid on L1 for the message to be sent to L2.
        paid_l1_fee: 30000_u128,
    };

    Ok((tx, info))
}

#[cfg(test)]
mod tests {

    use starknet::macros::felt;

    use super::*;
    use crate::utils::transaction::stark_felt_to_field_element_array;

    #[test]
    fn parse_messages_msg() {
        let from_address = selector!("from_address");
        let to_address = selector!("to_address");
        let selector = selector!("selector");
        let payload_msg = vec![to_address, FieldElement::ONE, FieldElement::TWO];
        let payload_exe = vec![to_address, selector, FieldElement::ONE, FieldElement::TWO];

        let messages = vec![
            MsgToL1 { from_address, to_address: MSG_MAGIC, payload: payload_msg },
            MsgToL1 { from_address, to_address: EXE_MAGIC, payload: payload_exe.clone() },
        ];

        let (hashes, calls) = parse_messages(&messages).unwrap();

        assert_eq!(hashes.len(), 2);
        assert_eq!(
            hashes,
            vec![
                FieldElement::from_hex_be(
                    "0x03a1d2e131360f15e26dd4f6ff10550685611cc25f75e7950b704adb04b36162"
                )
                .unwrap(),
                HASH_EXEC,
            ]
        );

        assert_eq!(calls.len(), 1);
        assert_eq!(calls[0].to, to_address);
        assert_eq!(calls[0].selector, selector);
        assert_eq!(calls[0].calldata, payload_exe[2..].to_vec());
    }

    #[test]
    #[should_panic]
    fn parse_messages_msg_bad_payload() {
        let from_address = selector!("from_address");
        let payload_msg = vec![];

        let messages = vec![MsgToL1 { from_address, to_address: MSG_MAGIC, payload: payload_msg }];

        parse_messages(&messages).unwrap();
    }

    #[test]
    #[should_panic]
    fn parse_messages_exe_bad_payload() {
        let from_address = selector!("from_address");
        let payload_exe = vec![FieldElement::ONE];

        let messages = vec![MsgToL1 { from_address, to_address: EXE_MAGIC, payload: payload_exe }];

        parse_messages(&messages).unwrap();
    }

    #[test]
    fn l1_handler_tx_from_event_parse_ok() {
        let from_address = selector!("from_address");
        let to_address = selector!("to_address");
        let selector = selector!("selector");
        let chain_id = selector!("KATANA");
        let nonce = FieldElement::ONE;
        let calldata: Vec<StarkFelt> = vec![from_address.into(), FieldElement::THREE.into()];
        let transaction_hash: FieldElement = compute_l1_handler_transaction_hash_felts(
            FieldElement::ZERO,
            to_address,
            selector,
            &stark_felt_to_field_element_array(&calldata),
            chain_id,
            nonce,
        );

        let event = EmittedEvent {
            from_address: felt!(
                "0x049d36570d4e46f48e99674bd3fcc84644ddd6b96f7c741b1562b82f9e004dc7"
            ),
            keys: vec![
                selector!("MessageSentToAppchain"),
                selector!("random_hash"),
                from_address,
                to_address,
            ],
            data: vec![
                selector,
                nonce,
                FieldElement::from(calldata.len() as u128),
                FieldElement::THREE,
            ],
            block_hash: selector!("block_hash"),
            block_number: 0,
            transaction_hash,
        };

        let expected = L1HandlerTransaction {
            inner: ApiL1HandlerTransaction {
                transaction_hash: TransactionHash(transaction_hash.into()),
                version: TransactionVersion(stark_felt!(0_u32)),
                nonce: Nonce(nonce.into()),
                contract_address: ContractAddress::try_from(
                    <FieldElement as Into<StarkFelt>>::into(to_address),
                )
                .unwrap(),
                entry_point_selector: EntryPointSelector(selector.into()),
                calldata: Calldata(calldata.into()),
            },
            paid_l1_fee: 30000_u128,
        };

        let (tx, _) = l1_handler_tx_from_event(&event, chain_id).unwrap();

        assert_eq!(tx.inner, expected.inner);
    }

    #[test]
    #[should_panic]
    fn l1_handler_tx_from_event_parse_bad_selector() {
        let from_address = selector!("from_address");
        let to_address = selector!("to_address");
        let selector = selector!("selector");
        let nonce = FieldElement::ONE;
        let calldata: Vec<StarkFelt> = vec![from_address.into(), FieldElement::THREE.into()];
        let transaction_hash = FieldElement::ZERO;

        let event = EmittedEvent {
            from_address: felt!(
                "0x049d36570d4e46f48e99674bd3fcc84644ddd6b96f7c741b1562b82f9e004dc7"
            ),
            keys: vec![
                selector!("AnOtherUnexpectedEvent"),
                selector!("random_hash"),
                from_address,
                to_address,
            ],
            data: vec![
                selector,
                nonce,
                FieldElement::from(calldata.len() as u128),
                FieldElement::THREE,
            ],
            block_hash: selector!("block_hash"),
            block_number: 0,
            transaction_hash,
        };

        let _tx = l1_handler_tx_from_event(&event, FieldElement::ZERO).unwrap();
    }

    #[test]
    #[should_panic]
    fn l1_handler_tx_from_event_parse_missing_key_data() {
        let from_address = selector!("from_address");
        let _to_address = selector!("to_address");
        let _selector = selector!("selector");
        let _nonce = FieldElement::ONE;
        let _calldata: Vec<StarkFelt> = vec![from_address.into(), FieldElement::THREE.into()];
        let transaction_hash = FieldElement::ZERO;

        let event = EmittedEvent {
            from_address: felt!(
                "0x049d36570d4e46f48e99674bd3fcc84644ddd6b96f7c741b1562b82f9e004dc7"
            ),
            keys: vec![selector!("AnOtherUnexpectedEvent"), selector!("random_hash"), from_address],
            data: vec![],
            block_hash: selector!("block_hash"),
            block_number: 0,
            transaction_hash,
        };

        let _tx = l1_handler_tx_from_event(&event, FieldElement::ZERO).unwrap();
    }
}<|MERGE_RESOLUTION|>--- conflicted
+++ resolved
@@ -24,7 +24,6 @@
 use crate::backend::storage::transaction::L1HandlerTransaction;
 use crate::hooker::KatanaHooker;
 use crate::utils::transaction::compute_l1_handler_transaction_hash_felts;
-use crate::hooker::KatanaHooker;
 
 /// As messaging in starknet is only possible with EthAddress in the `to_address`
 /// field, we have to set magic value to understand what the user want to do.
@@ -42,13 +41,6 @@
     wallet: LocalWallet,
     sender_account_address: FieldElement,
     messaging_contract_address: FieldElement,
-<<<<<<< HEAD
-    hooker: Arc<dyn KatanaHooker + Send + Sync>,
-}
-
-impl StarknetMessaging {
-    pub async fn new(config: MessagingConfig, hooker: Arc<dyn KatanaHooker + Send + Sync>) -> Result<StarknetMessaging> {
-=======
     hooker: Arc<AsyncRwLock<dyn KatanaHooker + Send + Sync>>,
 }
 
@@ -57,7 +49,6 @@
         config: MessagingConfig,
         hooker: Arc<AsyncRwLock<dyn KatanaHooker + Send + Sync>>,
     ) -> Result<StarknetMessaging> {
->>>>>>> 8528c76a
         let provider = AnyProvider::JsonRpcHttp(JsonRpcClient::new(HttpTransport::new(
             Url::parse(&config.rpc_url)?,
         )));
@@ -262,11 +253,7 @@
 
         for call in &calls {
             // 1. Verify before TX.
-<<<<<<< HEAD
-            if !self.hooker.verify_message_to_starknet_before_tx(call.clone()).await {
-=======
             if !self.hooker.read().await.verify_tx_for_starknet(call.clone()).await {
->>>>>>> 8528c76a
                 continue;
             }
 
@@ -276,11 +263,7 @@
                 }
                 Err(e) => {
                     // 2. React on TX error.
-<<<<<<< HEAD
-                    self.hooker.react_on_starknet_tx_failed(call.clone()).await;
-=======
                     self.hooker.read().await.on_starknet_tx_failed(call.clone()).await;
->>>>>>> 8528c76a
                     error!("Error sending invoke tx on Starknet: {:?}", e);
                 }
             };
