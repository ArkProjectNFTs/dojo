use std::sync::Arc;

use blockifier::state::errors::StateError;
use jsonrpsee::core::{async_trait, Error};
use katana_core::backend::contract::StarknetContract;
use katana_core::backend::storage::transaction::{
    DeclareTransaction, DeployAccountTransaction, InvokeTransaction, KnownTransaction,
    L1HandlerTransaction, PendingTransaction, Transaction,
};
use katana_core::backend::ExternalFunctionCall;
use katana_core::sequencer::KatanaSequencer;
use katana_core::sequencer_error::SequencerError;
use katana_core::utils::contract::legacy_inner_to_rpc_class;
use katana_core::utils::transaction::{
    broadcasted_declare_rpc_to_api_transaction, broadcasted_deploy_account_rpc_to_api_transaction,
    broadcasted_invoke_rpc_to_api_transaction,
};
use starknet::core::types::{
    BlockHashAndNumber, BlockId, BlockTag, BroadcastedDeclareTransaction,
    BroadcastedDeployAccountTransaction, BroadcastedInvokeTransaction, BroadcastedTransaction,
    ContractClass, DeclareTransactionResult, DeployAccountTransactionResult, EventFilterWithPage,
    EventsPage, FeeEstimate, FieldElement, FunctionCall, InvokeTransactionResult,
    MaybePendingBlockWithTxHashes, MaybePendingBlockWithTxs, MaybePendingTransactionReceipt,
    MsgFromL1, StateUpdate, Transaction as RpcTransaction,
};
use starknet_api::core::{ClassHash, ContractAddress, EntryPointSelector, PatriciaKey};
use starknet_api::hash::{StarkFelt, StarkHash};
use starknet_api::patricia_key;
use starknet_api::state::StorageKey;
use starknet_api::transaction::Calldata;

use crate::api::starknet::{Felt, StarknetApiError, StarknetApiServer};

pub struct StarknetApi {
    sequencer: Arc<KatanaSequencer>,
}

impl StarknetApi {
    pub fn new(sequencer: Arc<KatanaSequencer>) -> Self {
        Self { sequencer }
    }
}
#[async_trait]
impl StarknetApiServer for StarknetApi {
    async fn chain_id(&self) -> Result<String, Error> {
        Ok(self.sequencer.chain_id().await.as_hex())
    }

    async fn nonce(
        &self,
        block_id: BlockId,
        contract_address: FieldElement,
    ) -> Result<Felt, Error> {
        let nonce = self
            .sequencer
            .nonce_at(block_id, ContractAddress(patricia_key!(contract_address)))
            .await
            .map_err(|e| match e {
                SequencerError::StateNotFound(_) => StarknetApiError::BlockNotFound,
                SequencerError::ContractNotFound(_) => StarknetApiError::ContractNotFound,
                _ => StarknetApiError::UnexpectedError,
            })?;

        Ok(Felt(nonce.0.into()))
    }

    async fn block_number(&self) -> Result<u64, Error> {
        Ok(self.sequencer.block_number().await)
    }

    async fn transaction_by_hash(
        &self,
        transaction_hash: FieldElement,
    ) -> Result<RpcTransaction, Error> {
        let transaction = self
            .sequencer
            .transaction(&transaction_hash)
            .await
            .ok_or(Error::from(StarknetApiError::TxnHashNotFound))?;

        Ok(transaction.into())
    }

    async fn block_transaction_count(&self, block_id: BlockId) -> Result<u64, Error> {
        let block = self
            .sequencer
            .block(block_id)
            .await
            .ok_or(Error::from(StarknetApiError::BlockNotFound))?;

        Ok(block.transaction_count() as u64)
    }

    async fn class_at(
        &self,
        block_id: BlockId,
        contract_address: FieldElement,
    ) -> Result<ContractClass, Error> {
        let class_hash = self.class_hash_at(block_id, contract_address).await?;
        self.class(block_id, class_hash.0).await
    }

    async fn block_hash_and_number(&self) -> Result<BlockHashAndNumber, Error> {
        let (block_hash, block_number) = self.sequencer.block_hash_and_number().await;
        Ok(BlockHashAndNumber { block_hash, block_number })
    }

    async fn block_with_tx_hashes(
        &self,
        block_id: BlockId,
    ) -> Result<MaybePendingBlockWithTxHashes, Error> {
        let block = self.sequencer.block(block_id).await.ok_or(StarknetApiError::BlockNotFound)?;
        Ok(block.into())
    }

    async fn transaction_by_block_id_and_index(
        &self,
        block_id: BlockId,
        index: usize,
    ) -> Result<RpcTransaction, Error> {
        let block = self.sequencer.block(block_id).await.ok_or(StarknetApiError::BlockNotFound)?;

        let hash: FieldElement = block
            .transactions()
            .get(index)
            .map(|t| t.inner.hash())
            .ok_or(StarknetApiError::InvalidTxnIndex)?;

        self.transaction_by_hash(hash).await
    }

    async fn block_with_txs(&self, block_id: BlockId) -> Result<MaybePendingBlockWithTxs, Error> {
        let block = self.sequencer.block(block_id).await.ok_or(StarknetApiError::BlockNotFound)?;
        Ok(block.into())
    }

    async fn state_update(&self, block_id: BlockId) -> Result<StateUpdate, Error> {
        self.sequencer
            .state_update(block_id)
            .await
            .map_err(|_| StarknetApiError::BlockNotFound.into())
    }

    async fn transaction_receipt(
        &self,
        transaction_hash: FieldElement,
    ) -> Result<MaybePendingTransactionReceipt, Error> {
        self.sequencer
            .transaction_receipt(&transaction_hash)
            .await
            .ok_or(StarknetApiError::TxnHashNotFound.into())
    }

    async fn class_hash_at(
        &self,
        block_id: BlockId,
        contract_address: FieldElement,
    ) -> Result<Felt, Error> {
        let class_hash = self
            .sequencer
            .class_hash_at(block_id, ContractAddress(patricia_key!(contract_address)))
            .await
            .map_err(|e| match e {
                SequencerError::BlockNotFound(_) => StarknetApiError::BlockNotFound,
                SequencerError::ContractNotFound(_) => StarknetApiError::ContractNotFound,
                _ => StarknetApiError::UnexpectedError,
            })?;

        Ok(Felt(class_hash.0.into()))
    }

    async fn class(
        &self,
        block_id: BlockId,
        class_hash: FieldElement,
    ) -> Result<ContractClass, Error> {
        let contract = self.sequencer.class(block_id, ClassHash(class_hash.into())).await.map_err(
            |e| match e {
                SequencerError::BlockNotFound(_) => StarknetApiError::BlockNotFound,
                SequencerError::State(StateError::UndeclaredClassHash(_)) => {
                    StarknetApiError::ClassHashNotFound
                }
                _ => StarknetApiError::UnexpectedError,
            },
        )?;

        match contract {
            StarknetContract::Legacy(c) => {
                let contract =
                    legacy_inner_to_rpc_class(c).map_err(|_| StarknetApiError::UnexpectedError)?;
                Ok(contract)
            }
            StarknetContract::Sierra(c) => Ok(ContractClass::Sierra(c)),
        }
    }

    async fn events(&self, filter: EventFilterWithPage) -> Result<EventsPage, Error> {
        let from_block = filter.event_filter.from_block.unwrap_or(BlockId::Number(0));
        let to_block = filter.event_filter.to_block.unwrap_or(BlockId::Tag(BlockTag::Latest));

        let keys = filter.event_filter.keys;
        let keys = keys.filter(|keys| !(keys.len() == 1 && keys.is_empty()));

        let events = self
            .sequencer
            .events(
                from_block,
                to_block,
                filter.event_filter.address,
                keys,
                filter.result_page_request.continuation_token,
                filter.result_page_request.chunk_size,
            )
            .await
            .map_err(|e| match e {
                SequencerError::BlockNotFound(_) => StarknetApiError::BlockNotFound,
                _ => StarknetApiError::UnexpectedError,
            })?;

        Ok(events)
    }

    async fn pending_transactions(&self) -> Result<Vec<RpcTransaction>, Error> {
        let block = self.sequencer.block(BlockId::Tag(BlockTag::Pending)).await;

        Ok(block
            .map(|b| {
                b.transactions()
                    .iter()
                    .map(|tx| KnownTransaction::Pending(PendingTransaction(tx.clone())).into())
                    .collect::<Vec<RpcTransaction>>()
            })
            .unwrap_or(Vec::new()))
    }

    async fn call(&self, request: FunctionCall, block_id: BlockId) -> Result<Vec<Felt>, Error> {
        let call = ExternalFunctionCall {
            contract_address: ContractAddress(patricia_key!(request.contract_address)),
            calldata: Calldata(Arc::new(
                request.calldata.into_iter().map(StarkFelt::from).collect(),
            )),
            entry_point_selector: EntryPointSelector(StarkFelt::from(request.entry_point_selector)),
        };

        let res = self.sequencer.call(block_id, call).await.map_err(|e| match e {
            SequencerError::BlockNotFound(_) => StarknetApiError::BlockNotFound,
            SequencerError::ContractNotFound(_) => StarknetApiError::ContractNotFound,
            SequencerError::EntryPointExecution(_) => StarknetApiError::ContractError,
            _ => StarknetApiError::UnexpectedError,
        })?;

        let mut values = vec![];

        for f in res.into_iter() {
            values.push(Felt(f.into()));
        }

        Ok(values)
    }

    async fn storage_at(
        &self,
        contract_address: FieldElement,
        key: FieldElement,
        block_id: BlockId,
    ) -> Result<Felt, Error> {
        let value = self
            .sequencer
            .storage_at(
                ContractAddress(patricia_key!(contract_address)),
                StorageKey(patricia_key!(key)),
                block_id,
            )
            .await
            .map_err(|e| match e {
                SequencerError::StateNotFound(_) => StarknetApiError::BlockNotFound,
                SequencerError::State(_) => StarknetApiError::ContractNotFound,
                _ => StarknetApiError::UnexpectedError,
            })?;

        Ok(Felt(value.into()))
    }

    async fn add_deploy_account_transaction(
        &self,
        deploy_account_transaction: BroadcastedDeployAccountTransaction,
    ) -> Result<DeployAccountTransactionResult, Error> {
        if deploy_account_transaction.is_query {
            return Err(StarknetApiError::UnsupportedTransactionVersion.into());
        }

        let chain_id = FieldElement::from_hex_be(&self.sequencer.chain_id().await.as_hex())
            .map_err(|_| StarknetApiError::UnexpectedError)?;

        let (transaction, contract_address) =
            broadcasted_deploy_account_rpc_to_api_transaction(deploy_account_transaction, chain_id);
        let transaction_hash = transaction.transaction_hash.0.into();

        self.sequencer
            .add_deploy_account_transaction(DeployAccountTransaction {
                contract_address,
                inner: transaction,
            })
            .await;

        Ok(DeployAccountTransactionResult { transaction_hash, contract_address })
    }

    async fn estimate_fee(
        &self,
        request: Vec<BroadcastedTransaction>,
        block_id: BlockId,
    ) -> Result<Vec<FeeEstimate>, Error> {
        let chain_id = FieldElement::from_hex_be(&self.sequencer.chain_id().await.as_hex())
            .map_err(|_| StarknetApiError::UnexpectedError)?;

        let transactions = request
            .into_iter()
            .map(|r| match r {
                BroadcastedTransaction::Declare(tx) => {
                    let sierra_class = match tx {
                        BroadcastedDeclareTransaction::V2(ref tx) => {
                            Some(tx.contract_class.as_ref().clone())
                        }
                        _ => None,
                    };

                    let (transaction, compiled_class) =
                        broadcasted_declare_rpc_to_api_transaction(tx, chain_id).unwrap();

                    Transaction::Declare(DeclareTransaction {
                        sierra_class,
                        compiled_class,
                        inner: transaction,
                    })
                }

                BroadcastedTransaction::Invoke(tx) => {
                    let transaction = broadcasted_invoke_rpc_to_api_transaction(tx, chain_id);
                    Transaction::Invoke(InvokeTransaction(transaction))
                }

                BroadcastedTransaction::DeployAccount(tx) => {
                    let (transaction, contract_address) =
                        broadcasted_deploy_account_rpc_to_api_transaction(tx, chain_id);

                    Transaction::DeployAccount(DeployAccountTransaction {
                        contract_address,
                        inner: transaction,
                    })
                }
            })
            .collect::<Vec<_>>();

        let res =
            self.sequencer.estimate_fee(transactions, block_id).await.map_err(|e| match e {
                SequencerError::BlockNotFound(_) => StarknetApiError::BlockNotFound,
                SequencerError::TransactionExecution(_) => StarknetApiError::ContractError,
                _ => StarknetApiError::UnexpectedError,
            })?;

        Ok(res)
    }

    async fn estimate_message_fee(
        &self,
        message: MsgFromL1,
        block_id: BlockId,
    ) -> Result<FeeEstimate, Error> {
        let l1handler_tx = L1HandlerTransaction {
            inner: starknet_api::transaction::L1HandlerTransaction {
                contract_address: ContractAddress(patricia_key!(message.to_address)),
                calldata: Calldata(Arc::new(
                    message.payload.into_iter().map(|f| f.into()).collect(),
                )),
                entry_point_selector: EntryPointSelector(message.entry_point_selector.into()),
                ..Default::default()
            },
            paid_l1_fee: 1,
        };

        let res = self
            .sequencer
            .estimate_fee(vec![Transaction::L1Handler(l1handler_tx)], block_id)
            .await
            .map_err(|e| match e {
                SequencerError::BlockNotFound(_) => StarknetApiError::BlockNotFound,
                SequencerError::TransactionExecution(_) => StarknetApiError::ContractError,
                _ => StarknetApiError::UnexpectedError,
            })?
            .pop()
            .expect("should have estimate result");

        Ok(res)
    }

    async fn add_declare_transaction(
        &self,
        declare_transaction: BroadcastedDeclareTransaction,
    ) -> Result<DeclareTransactionResult, Error> {
        if match &declare_transaction {
            BroadcastedDeclareTransaction::V1(tx) => tx.is_query,
            BroadcastedDeclareTransaction::V2(tx) => tx.is_query,
        } {
            return Err(StarknetApiError::UnsupportedTransactionVersion.into());
        }

        let chain_id = FieldElement::from_hex_be(&self.sequencer.chain_id().await.as_hex())
            .map_err(|_| StarknetApiError::UnexpectedError)?;

        let sierra_class = match declare_transaction {
            BroadcastedDeclareTransaction::V2(ref tx) => Some(tx.contract_class.as_ref().clone()),
            _ => None,
        };

        let (transaction, contract_class) =
            broadcasted_declare_rpc_to_api_transaction(declare_transaction, chain_id).unwrap();

        let transaction_hash = transaction.transaction_hash().0.into();
        let class_hash = transaction.class_hash().0.into();

        self.sequencer.add_declare_transaction(DeclareTransaction {
            sierra_class,
            inner: transaction,
            compiled_class: contract_class,
        });

        Ok(DeclareTransactionResult { transaction_hash, class_hash })
    }

    async fn add_invoke_transaction(
        &self,
        invoke_transaction: BroadcastedInvokeTransaction,
    ) -> Result<InvokeTransactionResult, Error> {
        if invoke_transaction.is_query {
            return Err(StarknetApiError::UnsupportedTransactionVersion.into());
        }

        let chain_id = FieldElement::from_hex_be(&self.sequencer.chain_id().await.as_hex())
            .map_err(|_| StarknetApiError::UnexpectedError)?;

<<<<<<< HEAD
        if !self.sequencer.hooker.verify_invoke_tx_before_pool(invoke_transaction.clone()).await {
=======
        if !self
            .sequencer
            .hooker
            .read()
            .await
            .verify_invoke_tx_before_pool(invoke_transaction.clone())
            .await
        {
>>>>>>> 8528c76a
            return Err(StarknetApiError::SolisAssetFault.into());
        }

        let transaction = broadcasted_invoke_rpc_to_api_transaction(invoke_transaction, chain_id);
        let transaction_hash = transaction.transaction_hash().0.into();

        self.sequencer.add_invoke_transaction(InvokeTransaction(transaction));

        Ok(InvokeTransactionResult { transaction_hash })
    }
}<|MERGE_RESOLUTION|>--- conflicted
+++ resolved
@@ -439,9 +439,6 @@
         let chain_id = FieldElement::from_hex_be(&self.sequencer.chain_id().await.as_hex())
             .map_err(|_| StarknetApiError::UnexpectedError)?;
 
-<<<<<<< HEAD
-        if !self.sequencer.hooker.verify_invoke_tx_before_pool(invoke_transaction.clone()).await {
-=======
         if !self
             .sequencer
             .hooker
@@ -450,7 +447,6 @@
             .verify_invoke_tx_before_pool(invoke_transaction.clone())
             .await
         {
->>>>>>> 8528c76a
             return Err(StarknetApiError::SolisAssetFault.into());
         }
 
