--- conflicted
+++ resolved
@@ -526,7 +526,6 @@
         let chain_id = FieldElement::from_hex_be(&self.sequencer.chain_id().as_hex())
             .map_err(|_| StarknetApiError::UnexpectedError)?;
 
-<<<<<<< HEAD
         if !self
             .sequencer
             .hooker
@@ -538,13 +537,9 @@
             return Err(StarknetApiError::SolisAssetFault.into());
         }
 
-        let transaction = broadcasted_invoke_rpc_to_api_transaction(invoke_transaction, chain_id);
-        let transaction_hash = transaction.transaction_hash().0.into();
-=======
         let tx = invoke_transaction.into_tx_with_chain_id(chain_id);
         let tx = ExecutableTxWithHash::new(ExecutableTx::Invoke(tx));
         let tx_hash = tx.hash;
->>>>>>> a43ba061
 
         self.sequencer.add_transaction_to_pool(tx);
 
