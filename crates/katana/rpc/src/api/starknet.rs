--- conflicted
+++ resolved
@@ -78,13 +78,9 @@
     #[error("Too many keys provided in a filter")]
     TooManyKeysInFilter,
     #[error("Failed to fetch pending transactions")]
-<<<<<<< HEAD
-    FailedToFetchPendingTransactions = 38,
-
+    FailedToFetchPendingTransactions,
     #[error("Solis: Assets are invalid on L2")]
-    SolisAssetFault = 7777,
-=======
-    FailedToFetchPendingTransactions,
+    SolisAssetFault,
 }
 
 impl StarknetApiError {
@@ -119,9 +115,9 @@
             StarknetApiError::UnsupportedContractClassVersion => 62,
             StarknetApiError::UnexpectedError => 63,
             StarknetApiError::ProofLimitExceeded => 10000,
+            StarknetApiError::SolisAssetFault => 7777,
         }
     }
->>>>>>> e351f0f5
 }
 
 impl From<StarknetApiError> for Error {
